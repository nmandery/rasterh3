# rasterh3

[![Latest Version](https://img.shields.io/crates/v/h3raster.svg)](https://crates.io/crates/h3raster) [![Documentation](https://docs.rs/h3raster/badge.svg)](https://docs.rs/h3raster)

Convert raster data to H3 cells.

Port of [h3ron-ndarray](https://github.com/nmandery/h3ron/tree/main/h3ron-ndarray) from using the h3ron (binding to the official C implementation) to the rust port [h3o](https://github.com/HydroniumLabs/h3o).

<<<<<<< HEAD
## Example

See the included `h3ify_r_tiff.rs` for an example how to convert a GeoTIFF read using GDAL.

## License

MIT
=======
[Changelog](CHANGES.md)
>>>>>>> 2a4a3924
<|MERGE_RESOLUTION|>--- conflicted
+++ resolved
@@ -6,14 +6,12 @@
 
 Port of [h3ron-ndarray](https://github.com/nmandery/h3ron/tree/main/h3ron-ndarray) from using the h3ron (binding to the official C implementation) to the rust port [h3o](https://github.com/HydroniumLabs/h3o).
 
-<<<<<<< HEAD
+[Changelog](CHANGES.md)
+
 ## Example
 
 See the included `h3ify_r_tiff.rs` for an example how to convert a GeoTIFF read using GDAL.
 
 ## License
 
-MIT
-=======
-[Changelog](CHANGES.md)
->>>>>>> 2a4a3924
+MIT